import type { CommerceAPIConfig } from '@commerce/api'

<<<<<<< HEAD
import {
  API_URL,
  API_TOKEN,
  SHOPIFY_CHECKOUT_ID_COOKIE,
  SHOPIFY_CUSTOMER_TOKEN_COOKIE,
} from '@framework/const'
=======
const API_URL = process.env.SHOPIFY_STORE_DOMAIN
const API_TOKEN = process.env.SHOPIFY_STOREFRONT_ACCESS_TOKEN
>>>>>>> 3b386e3d

if (!API_URL) {
  console.log(process.env)
  throw new Error(
    `The environment variable NEXT_PUBLIC_SHOPIFY_STORE_DOMAIN is missing and it's required to access your store`
  )
}

if (!API_TOKEN) {
  throw new Error(
    `The environment variable NEXT_PUBLIC_SHOPIFY_STOREFRONT_ACCESS_TOKEN is missing and it's required to access your store`
  )
}

import fetchGraphqlApi from './utils/fetch-graphql-api'

export interface ShopifyConfig extends CommerceAPIConfig {}

export class Config {
  private config: ShopifyConfig

  constructor(config: ShopifyConfig) {
    this.config = config
  }

  getConfig(userConfig: Partial<ShopifyConfig> = {}) {
    return Object.entries(userConfig).reduce<ShopifyConfig>(
      (cfg, [key, value]) => Object.assign(cfg, { [key]: value }),
      { ...this.config }
    )
  }

  setConfig(newConfig: Partial<ShopifyConfig>) {
    Object.assign(this.config, newConfig)
  }
}

const config = new Config({
  commerceUrl: API_URL,
  apiToken: API_TOKEN!,
  cartCookie: SHOPIFY_CHECKOUT_ID_COOKIE,
  cartCookieMaxAge: 60 * 60 * 24 * 30,
  fetch: fetchGraphqlApi,
  customerCookie: SHOPIFY_CUSTOMER_TOKEN_COOKIE,
})

export function getConfig(userConfig?: Partial<ShopifyConfig>) {
  return config.getConfig(userConfig)
}

export function setConfig(newConfig: Partial<ShopifyConfig>) {
  return config.setConfig(newConfig)
}<|MERGE_RESOLUTION|>--- conflicted
+++ resolved
@@ -1,16 +1,11 @@
 import type { CommerceAPIConfig } from '@commerce/api'
 
-<<<<<<< HEAD
 import {
   API_URL,
   API_TOKEN,
   SHOPIFY_CHECKOUT_ID_COOKIE,
   SHOPIFY_CUSTOMER_TOKEN_COOKIE,
 } from '@framework/const'
-=======
-const API_URL = process.env.SHOPIFY_STORE_DOMAIN
-const API_TOKEN = process.env.SHOPIFY_STOREFRONT_ACCESS_TOKEN
->>>>>>> 3b386e3d
 
 if (!API_URL) {
   console.log(process.env)
