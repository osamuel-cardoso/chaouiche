<<<<<<< HEAD
# Table of Contents

- [BigCommerce Storefront Data Hooks](#bigcommerce-storefront-data-hooks)
  - [Installation](#installation)
  - [General Usage](#general-usage)
    - [CommerceProvider](#commerceprovider)
    - [useLogin hook](#uselogin-hook)
    - [useLogout](#uselogout)
    - [useCustomer](#usecustomer)
    - [useSignup](#usesignup)
    - [usePrice](#useprice)
  - [Cart Hooks](#cart-hooks)
    - [useCart](#usecart)
    - [useAddItem](#useadditem)
    - [useUpdateItem](#useupdateitem)
    - [useRemoveItem](#useremoveitem)
  - [Wishlist Hooks](#wishlist-hooks)
  - [Product Hooks and API](#product-hooks-and-api)
    - [useSearch](#usesearch)
    - [getAllProducts](#getallproducts)
    - [getProduct](#getproduct)
  - [More](#more)
=======
# Bigcommerce Provider

**Demo:** https://bigcommerce.demo.vercel.store/

With the deploy button below you'll be able to have a [BigCommerce](https://www.bigcommerce.com/) account and a store that works with this starter:
>>>>>>> a4f56d15

[![Deploy with Vercel](https://vercel.com/button)](https://vercel.com/new/git/external?repository-url=https%3A%2F%2Fgithub.com%2Fvercel%2Fcommerce&project-name=commerce&repo-name=commerce&demo-title=Next.js%20Commerce&demo-description=An%20all-in-one%20starter%20kit%20for%20high-performance%20e-commerce%20sites.&demo-url=https%3A%2F%2Fdemo.vercel.store&demo-image=https%3A%2F%2Fbigcommerce-demo-asset-ksvtgfvnd.vercel.app%2Fbigcommerce.png&integration-ids=oac_MuWZiE4jtmQ2ejZQaQ7ncuDT)

If you already have a BigCommerce account and want to use your current store, then copy the `.env.template` file in this directory to `.env.local` in the main directory (which will be ignored by Git):

```bash
cp framework/bigcommerce/.env.template .env.local
```

Then, set the environment variables in `.env.local` to match the ones from your store.

## Contribute

Our commitment to Open Source can be found [here](https://vercel.com/oss).

If you find an issue with the provider or want a new feature, feel free to open a PR or [create a new issue](https://github.com/vercel/commerce/issues).

## Troubleshoot

<details>
<summary>I already own a BigCommerce store. What should I do?</summary>
<br>
First thing you do is: <b>set your environment variables</b>
<br>
<br>
.env.local

```sh
BIGCOMMERCE_STOREFRONT_API_URL=<>
BIGCOMMERCE_STOREFRONT_API_TOKEN=<>
BIGCOMMERCE_STORE_API_URL=<>
BIGCOMMERCE_STORE_API_TOKEN=<>
BIGCOMMERCE_STORE_API_CLIENT_ID=<>
BIGCOMMERCE_CHANNEL_ID=<>
```

<<<<<<< HEAD
## General Usage

### CommerceProvider

This component is a provider pattern component that creates commerce context for it's children. It takes config values for the locale and an optional `fetcherRef` object for data fetching.

```jsx
...
import { CommerceProvider } from '@bigcommerce/storefront-data-hooks'

const App = ({ locale = 'en-US', children }) => {
  return (
    <CommerceProvider locale={locale}>
      {children}
    </CommerceProvider>
  )
}
...
```

### useLogin hook

Hook for bigcommerce user login functionality, returns `login` function to handle user login.

```jsx
...
import useLogin from '@bigcommerce/storefront-data-hooks/use-login'

const LoginView = () => {
  const login = useLogin()

  const handleLogin = async () => {
    await login({
      email,
      password,
    })
  }

  return (
    <form onSubmit={handleLogin}>
      {children}
    </form>
  )
}
...
```

### useLogout

Hook to logout user.

```jsx
...
import useLogout from '@bigcommerce/storefront-data-hooks/use-logout'

const LogoutLink = () => {
  const logout = useLogout()
  return (
    <a onClick={() => logout()}>
      Logout
    </a>
  )
}
```

### useCustomer

Hook for getting logged in customer data, and fetching customer info.

```jsx
...
import useCustomer from '@bigcommerce/storefront-data-hooks/use-customer'
...

const Profile = () => {
  const { data } = useCustomer()

  if (!data) {
    return null
  }

  return (
    <div>Hello, {data.firstName}</div>
  )
}
```

### useSignup

Hook for bigcommerce user signup, returns `signup` function to handle user signups.

```jsx
...
import useSignup from '@bigcommerce/storefront-data-hooks/use-login'

const SignupView = () => {
  const signup = useSignup()

  const handleSignup = async () => {
    await signup({
      email,
      firstName,
      lastName,
      password,
    })
  }

  return (
    <form onSubmit={handleSignup}>
      {children}
    </form>
  )
}
...
```

### usePrice

Helper hook to format price according to commerce locale, and return discount if available.

```jsx
import usePrice from '@bigcommerce/storefront-data-hooks/use-price'
...
  const { price, discount, basePrice } = usePrice(
    data && {
      amount: data.cart_amount,
      currencyCode: data.currency.code,
    }
  )
...
```

## Cart Hooks

### useCart

Returns the current cart data for use

```jsx
...
import useCart from '@bigcommerce/storefront-data-hooks/cart/use-cart'

const countItem = (count: number, item: LineItem) => count + item.quantity

const CartNumber = () => {
  const { data } = useCart()
  const itemsCount = data?.lineItems.reduce(countItem, 0) ?? 0

  return itemsCount > 0 ? <span>{itemsCount}</span> : null
}
```

### useAddItem

```jsx
...
import useAddItem from '@bigcommerce/storefront-data-hooks/cart/use-add-item'

const AddToCartButton = ({ productId, variantId }) => {
  const addItem = useAddItem()

  const addToCart = async () => {
    await addItem({
      productId,
      variantId,
    })
  }

  return <button onClick={addToCart}>Add To Cart</button>
}
...
```

### useUpdateItem

```jsx
...
import useUpdateItem from '@bigcommerce/storefront-data-hooks/cart/use-update-item'

const CartItem = ({ item }) => {
  const [quantity, setQuantity] = useState(item.quantity)
  const updateItem = useUpdateItem(item)

  const updateQuantity = async (e) => {
    const val = e.target.value
    await updateItem({ quantity: val })
  }

  return (
    <input
      type="number"
      max={99}
      min={0}
      value={quantity}
      onChange={updateQuantity}
    />
  )
}
...
```

### useRemoveItem

Provided with a cartItemId, will remove an item from the cart:

```jsx
...
import useRemoveItem from '@bigcommerce/storefront-data-hooks/cart/use-remove-item'

const RemoveButton = ({ item }) => {
  const removeItem = useRemoveItem()

  const handleRemove = async () => {
    await removeItem({ id: item.id })
  }

  return <button onClick={handleRemove}>Remove</button>
}
...
```

## Wishlist Hooks

Wishlist hooks are similar to cart hooks. See the below example for how to use `useWishlist`, `useAddItem`, and `useRemoveItem`.

```jsx
import useAddItem from '@bigcommerce/storefront-data-hooks/wishlist/use-add-item'
import useRemoveItem from '@bigcommerce/storefront-data-hooks/wishlist/use-remove-item'
import useWishlist from '@bigcommerce/storefront-data-hooks/wishlist/use-wishlist'

const WishlistButton = ({ productId, variant }) => {
  const addItem = useAddItem()
  const removeItem = useRemoveItem()
  const { data } = useWishlist()
  const { data: customer } = useCustomer()
  const itemInWishlist = data?.items?.find(
    (item) =>
      item.product_id === productId &&
      item.variant_id === variant?.node.entityId
  )

  const handleWishlistChange = async (e) => {
    e.preventDefault()

    if (!customer) {
      return
    }

    if (itemInWishlist) {
      await removeItem({ id: itemInWishlist.id! })
    } else {
      await addItem({
        productId,
        variantId: variant?.node.entityId!,
      })
    }
  }

  return (
    <button onClick={handleWishlistChange}>
      <Heart fill={itemInWishlist ? 'var(--pink)' : 'none'} />
    </button>
  )
}
```

## Product Hooks and API

### useSearch

`useSearch` handles searching the bigcommerce storefront product catalog by catalog, brand, and query string.

```jsx
...
import useSearch from '@bigcommerce/storefront-data-hooks/products/use-search'

const SearchPage = ({ searchString, category, brand, sortStr }) => {
  const { data } = useSearch({
    search: searchString || '',
    categoryId: category?.entityId,
    brandId: brand?.entityId,
    sort: sortStr || '',
  })

  return (
    <Grid layout="normal">
      {data.products.map(({ node }) => (
        <ProductCard key={node.path} product={node} />
      ))}
    </Grid>
  )
}
```

### getAllProducts

API function to retrieve a product list.
=======
If your project was started with a "Deploy with Vercel" button, you can use Vercel's CLI to retrieve these credentials.
>>>>>>> a4f56d15

1. Install Vercel CLI: `npm i -g vercel`
2. Link local instance with Vercel and Github accounts (creates .vercel file): `vercel link`
3. Download your environment variables: `vercel env pull .env.local`

Next, you're free to customize the starter. More updates coming soon. Stay tuned.

</details>

<details>
<summary>BigCommerce shows a Coming Soon page and requests a Preview Code</summary>
<br>
After Email confirmation, Checkout should be manually enabled through BigCommerce platform. Look for "Review & test your store" section through BigCommerce's dashboard.
<br>
<br>
BigCommerce team has been notified and they plan to add more detailed about this subject.
</details><|MERGE_RESOLUTION|>--- conflicted
+++ resolved
@@ -1,33 +1,8 @@
-<<<<<<< HEAD
-# Table of Contents
-
-- [BigCommerce Storefront Data Hooks](#bigcommerce-storefront-data-hooks)
-  - [Installation](#installation)
-  - [General Usage](#general-usage)
-    - [CommerceProvider](#commerceprovider)
-    - [useLogin hook](#uselogin-hook)
-    - [useLogout](#uselogout)
-    - [useCustomer](#usecustomer)
-    - [useSignup](#usesignup)
-    - [usePrice](#useprice)
-  - [Cart Hooks](#cart-hooks)
-    - [useCart](#usecart)
-    - [useAddItem](#useadditem)
-    - [useUpdateItem](#useupdateitem)
-    - [useRemoveItem](#useremoveitem)
-  - [Wishlist Hooks](#wishlist-hooks)
-  - [Product Hooks and API](#product-hooks-and-api)
-    - [useSearch](#usesearch)
-    - [getAllProducts](#getallproducts)
-    - [getProduct](#getproduct)
-  - [More](#more)
-=======
 # Bigcommerce Provider
 
 **Demo:** https://bigcommerce.demo.vercel.store/
 
 With the deploy button below you'll be able to have a [BigCommerce](https://www.bigcommerce.com/) account and a store that works with this starter:
->>>>>>> a4f56d15
 
 [![Deploy with Vercel](https://vercel.com/button)](https://vercel.com/new/git/external?repository-url=https%3A%2F%2Fgithub.com%2Fvercel%2Fcommerce&project-name=commerce&repo-name=commerce&demo-title=Next.js%20Commerce&demo-description=An%20all-in-one%20starter%20kit%20for%20high-performance%20e-commerce%20sites.&demo-url=https%3A%2F%2Fdemo.vercel.store&demo-image=https%3A%2F%2Fbigcommerce-demo-asset-ksvtgfvnd.vercel.app%2Fbigcommerce.png&integration-ids=oac_MuWZiE4jtmQ2ejZQaQ7ncuDT)
 
@@ -64,307 +39,7 @@
 BIGCOMMERCE_CHANNEL_ID=<>
 ```
 
-<<<<<<< HEAD
-## General Usage
-
-### CommerceProvider
-
-This component is a provider pattern component that creates commerce context for it's children. It takes config values for the locale and an optional `fetcherRef` object for data fetching.
-
-```jsx
-...
-import { CommerceProvider } from '@bigcommerce/storefront-data-hooks'
-
-const App = ({ locale = 'en-US', children }) => {
-  return (
-    <CommerceProvider locale={locale}>
-      {children}
-    </CommerceProvider>
-  )
-}
-...
-```
-
-### useLogin hook
-
-Hook for bigcommerce user login functionality, returns `login` function to handle user login.
-
-```jsx
-...
-import useLogin from '@bigcommerce/storefront-data-hooks/use-login'
-
-const LoginView = () => {
-  const login = useLogin()
-
-  const handleLogin = async () => {
-    await login({
-      email,
-      password,
-    })
-  }
-
-  return (
-    <form onSubmit={handleLogin}>
-      {children}
-    </form>
-  )
-}
-...
-```
-
-### useLogout
-
-Hook to logout user.
-
-```jsx
-...
-import useLogout from '@bigcommerce/storefront-data-hooks/use-logout'
-
-const LogoutLink = () => {
-  const logout = useLogout()
-  return (
-    <a onClick={() => logout()}>
-      Logout
-    </a>
-  )
-}
-```
-
-### useCustomer
-
-Hook for getting logged in customer data, and fetching customer info.
-
-```jsx
-...
-import useCustomer from '@bigcommerce/storefront-data-hooks/use-customer'
-...
-
-const Profile = () => {
-  const { data } = useCustomer()
-
-  if (!data) {
-    return null
-  }
-
-  return (
-    <div>Hello, {data.firstName}</div>
-  )
-}
-```
-
-### useSignup
-
-Hook for bigcommerce user signup, returns `signup` function to handle user signups.
-
-```jsx
-...
-import useSignup from '@bigcommerce/storefront-data-hooks/use-login'
-
-const SignupView = () => {
-  const signup = useSignup()
-
-  const handleSignup = async () => {
-    await signup({
-      email,
-      firstName,
-      lastName,
-      password,
-    })
-  }
-
-  return (
-    <form onSubmit={handleSignup}>
-      {children}
-    </form>
-  )
-}
-...
-```
-
-### usePrice
-
-Helper hook to format price according to commerce locale, and return discount if available.
-
-```jsx
-import usePrice from '@bigcommerce/storefront-data-hooks/use-price'
-...
-  const { price, discount, basePrice } = usePrice(
-    data && {
-      amount: data.cart_amount,
-      currencyCode: data.currency.code,
-    }
-  )
-...
-```
-
-## Cart Hooks
-
-### useCart
-
-Returns the current cart data for use
-
-```jsx
-...
-import useCart from '@bigcommerce/storefront-data-hooks/cart/use-cart'
-
-const countItem = (count: number, item: LineItem) => count + item.quantity
-
-const CartNumber = () => {
-  const { data } = useCart()
-  const itemsCount = data?.lineItems.reduce(countItem, 0) ?? 0
-
-  return itemsCount > 0 ? <span>{itemsCount}</span> : null
-}
-```
-
-### useAddItem
-
-```jsx
-...
-import useAddItem from '@bigcommerce/storefront-data-hooks/cart/use-add-item'
-
-const AddToCartButton = ({ productId, variantId }) => {
-  const addItem = useAddItem()
-
-  const addToCart = async () => {
-    await addItem({
-      productId,
-      variantId,
-    })
-  }
-
-  return <button onClick={addToCart}>Add To Cart</button>
-}
-...
-```
-
-### useUpdateItem
-
-```jsx
-...
-import useUpdateItem from '@bigcommerce/storefront-data-hooks/cart/use-update-item'
-
-const CartItem = ({ item }) => {
-  const [quantity, setQuantity] = useState(item.quantity)
-  const updateItem = useUpdateItem(item)
-
-  const updateQuantity = async (e) => {
-    const val = e.target.value
-    await updateItem({ quantity: val })
-  }
-
-  return (
-    <input
-      type="number"
-      max={99}
-      min={0}
-      value={quantity}
-      onChange={updateQuantity}
-    />
-  )
-}
-...
-```
-
-### useRemoveItem
-
-Provided with a cartItemId, will remove an item from the cart:
-
-```jsx
-...
-import useRemoveItem from '@bigcommerce/storefront-data-hooks/cart/use-remove-item'
-
-const RemoveButton = ({ item }) => {
-  const removeItem = useRemoveItem()
-
-  const handleRemove = async () => {
-    await removeItem({ id: item.id })
-  }
-
-  return <button onClick={handleRemove}>Remove</button>
-}
-...
-```
-
-## Wishlist Hooks
-
-Wishlist hooks are similar to cart hooks. See the below example for how to use `useWishlist`, `useAddItem`, and `useRemoveItem`.
-
-```jsx
-import useAddItem from '@bigcommerce/storefront-data-hooks/wishlist/use-add-item'
-import useRemoveItem from '@bigcommerce/storefront-data-hooks/wishlist/use-remove-item'
-import useWishlist from '@bigcommerce/storefront-data-hooks/wishlist/use-wishlist'
-
-const WishlistButton = ({ productId, variant }) => {
-  const addItem = useAddItem()
-  const removeItem = useRemoveItem()
-  const { data } = useWishlist()
-  const { data: customer } = useCustomer()
-  const itemInWishlist = data?.items?.find(
-    (item) =>
-      item.product_id === productId &&
-      item.variant_id === variant?.node.entityId
-  )
-
-  const handleWishlistChange = async (e) => {
-    e.preventDefault()
-
-    if (!customer) {
-      return
-    }
-
-    if (itemInWishlist) {
-      await removeItem({ id: itemInWishlist.id! })
-    } else {
-      await addItem({
-        productId,
-        variantId: variant?.node.entityId!,
-      })
-    }
-  }
-
-  return (
-    <button onClick={handleWishlistChange}>
-      <Heart fill={itemInWishlist ? 'var(--pink)' : 'none'} />
-    </button>
-  )
-}
-```
-
-## Product Hooks and API
-
-### useSearch
-
-`useSearch` handles searching the bigcommerce storefront product catalog by catalog, brand, and query string.
-
-```jsx
-...
-import useSearch from '@bigcommerce/storefront-data-hooks/products/use-search'
-
-const SearchPage = ({ searchString, category, brand, sortStr }) => {
-  const { data } = useSearch({
-    search: searchString || '',
-    categoryId: category?.entityId,
-    brandId: brand?.entityId,
-    sort: sortStr || '',
-  })
-
-  return (
-    <Grid layout="normal">
-      {data.products.map(({ node }) => (
-        <ProductCard key={node.path} product={node} />
-      ))}
-    </Grid>
-  )
-}
-```
-
-### getAllProducts
-
-API function to retrieve a product list.
-=======
 If your project was started with a "Deploy with Vercel" button, you can use Vercel's CLI to retrieve these credentials.
->>>>>>> a4f56d15
 
 1. Install Vercel CLI: `npm i -g vercel`
 2. Link local instance with Vercel and Github accounts (creates .vercel file): `vercel link`
