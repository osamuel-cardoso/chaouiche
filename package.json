--- conflicted
+++ resolved
@@ -19,11 +19,8 @@
     "bowser": "^2.11.0",
     "classnames": "^2.2.6",
     "email-validator": "^2.0.4",
-<<<<<<< HEAD
     "intersection-observer": "^0.11.0",
     "js-cookie": "^2.2.1",
-=======
->>>>>>> c092ffd6
     "keen-slider": "^5.2.4",
     "lodash.debounce": "^4.0.8",
     "lodash.random": "^3.2.0",
