--- conflicted
+++ resolved
@@ -26,10 +26,6 @@
       "@framework/*": ["framework/bigcommerce/*"]
     }
   },
-<<<<<<< HEAD
   "include": ["next-env.d.ts", "**/*.d.ts", "**/*.ts", "**/*.tsx", "**/*.js"],
-=======
-  "include": ["next-env.d.ts", "**/*.ts", "**/*.tsx", "**/*.js"],
->>>>>>> 300d04c1
   "exclude": ["node_modules"]
 }