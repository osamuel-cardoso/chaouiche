--- conflicted
+++ resolved
@@ -194,10 +194,7 @@
 }
 
 export function isDark(color: string = ''): boolean {
-<<<<<<< HEAD
-=======
   color = color.toLowerCase()
->>>>>>> a4f56d15
   // Equation from http://24ways.org/2010/calculating-color-contrast
   let rgb = colorMap[color] ? hexToRgb(colorMap[color]) : hexToRgb(color)
   const res = (rgb[0] * 299 + rgb[1] * 587 + rgb[2] * 114) / 1000
