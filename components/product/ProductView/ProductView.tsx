import cn from 'classnames'
import Image from 'next/image'
import { NextSeo } from 'next-seo'
import { FC, useState } from 'react'
import s from './ProductView.module.css'

import { useUI } from '@components/ui'
import { Swatch, ProductSlider } from '@components/product'
import { Button, Container, Text } from '@components/ui'

import usePrice from '@framework/product/use-price'
import { useAddItem } from '@framework/cart'

import { getVariant, SelectedOptions } from '../helpers'
// import WishlistButton from '@components/wishlist/WishlistButton'

interface Props {
  className?: string
  children?: any
  product: Product
}

const ProductView: FC<Props> = ({ product }) => {
  const addItem = useAddItem()
  const { price } = usePrice({
    amount: product.price.value,
    baseAmount: product.price.retailPrice,
    currencyCode: product.price.currencyCode!,
  })
  const { openSidebar } = useUI()
  const [loading, setLoading] = useState(false)
  const [choices, setChoices] = useState<SelectedOptions>({
    size: null,
    color: null,
  })
<<<<<<< HEAD

  // Select the correct variant based on choices
  const variant = getVariant(product, choices)
=======
  const variant = getCurrentVariant(product, choices)
>>>>>>> 7c70f645

  const addToCart = async () => {
    setLoading(true)
    try {
      await addItem({
<<<<<<< HEAD
        productId: Number(product.id),
        variantId: variant
          ? Number(variant.id)
          : Number(product.variants[0].id),
=======
        productId: product.entityId,
        variantId: variant?.node.entityId!,
>>>>>>> 7c70f645
      })
      openSidebar()
      setLoading(false)
    } catch (err) {
      setLoading(false)
    }
  }

  return (
    <Container className="max-w-none w-full" clean>
      <NextSeo
        title={product.name}
        description={product.description}
        openGraph={{
          type: 'website',
          title: product.name,
          description: product.description,
          images: [
            {
              url: product.images[0]?.url!,
              width: 800,
              height: 600,
              alt: product.name,
            },
          ],
        }}
      />
      <div className={cn(s.root, 'fit')}>
        <div className={cn(s.productDisplay, 'fit')}>
          <div className={s.nameBox}>
            <h1 className={s.name}>{product.name}</h1>
            <div className={s.price}>
              {price}
              {` `}
              {product.price?.currencyCode}
            </div>
          </div>

          <div className={s.sliderContainer}>
            <ProductSlider key={product.id}>
              {product.images.map((image, i) => (
                <div key={image.url} className={s.imageContainer}>
                  <Image
                    className={s.img}
                    src={image.url!}
                    alt={image.alt || 'Product Image'}
                    width={1050}
                    height={1050}
                    priority={i === 0}
                    quality="85"
                  />
                </div>
              ))}
            </ProductSlider>
          </div>
        </div>

        <div className={s.sidebar}>
          <section>
            {product.options?.map((opt) => (
              <div className="pb-4" key={opt.displayName}>
                <h2 className="uppercase font-medium">{opt.displayName}</h2>
                <div className="flex flex-row py-4">
                  {opt.values.map((v, i: number) => {
                    const active = (choices as any)[
                      opt.displayName.toLowerCase()
                    ]

                    return (
                      <Swatch
                        key={`${opt.id}-${i}`}
                        active={v.label.toLowerCase() === active}
                        variant={opt.displayName}
                        color={v.hexColors ? v.hexColors[0] : ''}
                        label={v.label}
                        onClick={() => {
                          setChoices((choices) => {
                            return {
                              ...choices,
                              [opt.displayName.toLowerCase()]: v.label.toLowerCase(),
                            }
                          })
                        }}
                      />
                    )
                  })}
                </div>
              </div>
            ))}

            <div className="pb-14 break-words w-full max-w-xl">
              <Text html={product.description} />
            </div>
          </section>
          <div>
            <Button
              aria-label="Add to Cart"
              type="button"
              className={s.button}
              onClick={addToCart}
              loading={loading}
              disabled={!variant && product.options.length > 0}
            >
              Add to Cart
            </Button>
          </div>
        </div>
        {/* <WishlistButton
          className={s.wishlistButton}
<<<<<<< HEAD
          productId={product.id}
          variant={product.variants[0]!}
        /> */}
=======
          productId={product.entityId}
          variant={variant!}
        />
>>>>>>> 7c70f645
      </div>
    </Container>
  )
}

export default ProductView<|MERGE_RESOLUTION|>--- conflicted
+++ resolved
@@ -33,27 +33,16 @@
     size: null,
     color: null,
   })
-<<<<<<< HEAD
 
   // Select the correct variant based on choices
   const variant = getVariant(product, choices)
-=======
-  const variant = getCurrentVariant(product, choices)
->>>>>>> 7c70f645
 
   const addToCart = async () => {
     setLoading(true)
     try {
       await addItem({
-<<<<<<< HEAD
-        productId: Number(product.id),
-        variantId: variant
-          ? Number(variant.id)
-          : Number(product.variants[0].id),
-=======
-        productId: product.entityId,
-        variantId: variant?.node.entityId!,
->>>>>>> 7c70f645
+        productId: product.id,
+        variantId: variant ? variant.id : product.variants[0].id,
       })
       openSidebar()
       setLoading(false)
@@ -163,15 +152,9 @@
         </div>
         {/* <WishlistButton
           className={s.wishlistButton}
-<<<<<<< HEAD
           productId={product.id}
           variant={product.variants[0]!}
         /> */}
-=======
-          productId={product.entityId}
-          variant={variant!}
-        />
->>>>>>> 7c70f645
       </div>
     </Container>
   )
