import cn from 'classnames'
import { FC } from 'react'
import s from './Sidebar.module.css'
import { Transition } from '@headlessui/react'
interface Props {
  className?: string
  children?: any
  show?: boolean
}

const Sidebar: FC<Props> = ({ className, children, show = true }) => {
  const rootClassName = cn(s.root, className)
  return (
    <Transition show={show}>
      <div className={rootClassName}>
        <div className="absolute inset-0 overflow-hidden">
<<<<<<< HEAD
          <section className="absolute inset-y-0 right-0 pl-10 max-w-full flex sm:pl-16 ">
            <div className="w-screen max-w-2xl">
              <div className="h-full flex flex-col bg-white shadow-xl overflow-y-auto">
                {children}
=======
          <Transition.Child
            enter="transition-opacity ease-linear duration-300"
            enterFrom="opacity-0"
            enterTo="opacity-100"
            leave="transition-opacity ease-linear duration-300"
            leaveFrom="opacity-100"
            leaveTo="opacity-0"
          >
            <div className="absolute inset-0 bg-black bg-opacity-25 transition-opacity" />
          </Transition.Child>
          <section className="absolute inset-y-0 right-0 pl-10 max-w-full flex sm:pl-16">
            <Transition.Child
              enter="transition ease-in-out duration-300 transform"
              enterFrom="translate-x-full"
              enterTo="translate-x-0"
              leave="transition ease-in-out duration-300 transform"
              leaveFrom="translate-x-0"
              leaveTo="translate-x-full"
            >
              <div className="h-full w-screen max-w-2xl">
                <div className="h-full flex flex-col space-y-6 bg-white shadow-xl overflow-y-scroll">
                  {children}
                </div>
>>>>>>> b3d28027
              </div>
            </Transition.Child>
          </section>
        </div>
      </div>
    </Transition>
  )
}

export default Sidebar<|MERGE_RESOLUTION|>--- conflicted
+++ resolved
@@ -14,12 +14,6 @@
     <Transition show={show}>
       <div className={rootClassName}>
         <div className="absolute inset-0 overflow-hidden">
-<<<<<<< HEAD
-          <section className="absolute inset-y-0 right-0 pl-10 max-w-full flex sm:pl-16 ">
-            <div className="w-screen max-w-2xl">
-              <div className="h-full flex flex-col bg-white shadow-xl overflow-y-auto">
-                {children}
-=======
           <Transition.Child
             enter="transition-opacity ease-linear duration-300"
             enterFrom="opacity-0"
@@ -40,10 +34,9 @@
               leaveTo="translate-x-full"
             >
               <div className="h-full w-screen max-w-2xl">
-                <div className="h-full flex flex-col space-y-6 bg-white shadow-xl overflow-y-scroll">
+                <div className="h-full flex flex-col space-y-6 bg-white shadow-xl overflow-y-auto">
                   {children}
                 </div>
->>>>>>> b3d28027
               </div>
             </Transition.Child>
           </section>
